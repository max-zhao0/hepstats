<<<<<<< HEAD
from contextlib import ExitStack, contextmanager, suppress
=======
from __future__ import annotations

from contextlib import ExitStack, contextmanager
>>>>>>> 3679b656

import numpy as np


def get_ndims(dataset):
    """Return the number of dimensions in the dataset"""
    return len(dataset.obs)


def get_value(value):
    return np.array(value)


def set_values_once(params, values):
    with suppress(ImportError):
        import zfit

        return zfit.param.set_values(params, values)  # more efficient

    for p, v in zip(params, values):
        p.set_value(v)


def eval_pdf(model, x, params=None, allow_extended=False):
    """Compute pdf of model at a given point x and for given parameters values"""

    if params is None:
        params = {}

    def pdf(model, x):
        ret = model.ext_pdf(x) if model.is_extended and allow_extended else model.pdf(x)

        return get_value(ret)

    with ExitStack() as stack:
        for param in model.get_params():
            if param in params:
                value = params[param]["value"]
                stack.enter_context(param.set_value(value))
        return pdf(model, x)


def pll(minimizer, loss, pois, init=None) -> float:
    """Compute minimum profile likelihood for fixed given parameters values."""

    with ExitStack() as stack:
        for p in pois:
            param = p.parameter
            stack.enter_context(param.set_value(p.value))
            param.floating = False

        if any(param_loss.floating for param_loss in loss.get_params()):
            minimum = minimizer.minimize(loss=loss)  # TODO: add init?
            value = minimum.fmin
        else:
            value = get_value(loss.value())

        for p in pois:
            p.parameter.floating = True

    return value


@contextmanager
def set_values(params, values):
    old_values = [p.value() for p in params]
    for p, v in zip(params, values):
        p.set_value(v)
    yield
    for p, v in zip(params, old_values):
        p.set_value(v)


def array2dataset(dataset_cls, obs, array, weights=None):
    """
    dataset_cls: only used to get the class in which array/weights will be
    converted.
    """

    if hasattr(dataset_cls, "from_numpy"):
        return dataset_cls.from_numpy(obs, array=array, weights=weights)
    else:
        return dataset_cls(obs, array=array, weights=weights)


def get_nevents(dataset):
    """Returns the number of events in the dataset"""

    return get_value(dataset.nevents)<|MERGE_RESOLUTION|>--- conflicted
+++ resolved
@@ -1,10 +1,4 @@
-<<<<<<< HEAD
 from contextlib import ExitStack, contextmanager, suppress
-=======
-from __future__ import annotations
-
-from contextlib import ExitStack, contextmanager
->>>>>>> 3679b656
 
 import numpy as np
 
