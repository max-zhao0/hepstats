{
 "cells": [
  {
   "cell_type": "markdown",
   "metadata": {
    "pycharm": {
     "name": "#%% md\n"
    }
   },
   "source": [
    "# Example of confidence interval computation"
   ]
  },
  {
   "cell_type": "code",
   "execution_count": null,
<<<<<<< HEAD
   "metadata": {
    "pycharm": {
     "name": "#%%\n"
    }
   },
=======
   "metadata": {},
>>>>>>> 44ca0a24
   "outputs": [],
   "source": [
    "import matplotlib.pyplot as plt\n",
    "import numpy as np\n",
    "import zfit\n",
    "from utils import one_minus_cl_plot, plotfitresult, pltdist\n",
    "from zfit.loss import ExtendedUnbinnedNLL\n",
    "from zfit.minimize import Minuit\n",
    "\n",
    "from hepstats.hypotests import ConfidenceInterval\n",
    "from hepstats.hypotests.calculators import AsymptoticCalculator\n",
    "from hepstats.hypotests.parameters import POIarray"
   ]
  },
  {
   "cell_type": "code",
   "execution_count": null,
<<<<<<< HEAD
   "metadata": {
    "pycharm": {
     "name": "#%%\n"
    }
   },
=======
   "metadata": {},
>>>>>>> 44ca0a24
   "outputs": [],
   "source": [
    "plt.rcParams['figure.figsize'] = (9,8)\n",
    "plt.rcParams['font.size'] = 16"
   ]
  },
  {
   "cell_type": "markdown",
   "metadata": {
    "pycharm": {
     "name": "#%% md\n"
    }
   },
   "source": [
    "### Fit of a Gaussian signal over an exponential background:"
   ]
  },
  {
   "cell_type": "code",
   "execution_count": null,
<<<<<<< HEAD
   "metadata": {
    "pycharm": {
     "name": "#%%\n"
    }
   },
=======
   "metadata": {},
>>>>>>> 44ca0a24
   "outputs": [],
   "source": [
    "bounds = (0.1, 3.0)\n",
    "\n",
    "# Data and signal\n",
    "\n",
    "np.random.seed(0)\n",
    "tau = -2.0\n",
    "beta = -1/tau\n",
    "data = np.random.exponential(beta, 300)\n",
    "peak = np.random.normal(1.2, 0.1, 80)\n",
    "data = np.concatenate((data,peak))\n",
    "data = data[(data > bounds[0]) & (data < bounds[1])]\n",
    "\n",
    "pltdist(data, bins=80, bounds=bounds)"
   ]
  },
  {
   "cell_type": "code",
   "execution_count": null,
<<<<<<< HEAD
   "metadata": {
    "pycharm": {
     "name": "#%%\n"
    }
   },
=======
   "metadata": {},
>>>>>>> 44ca0a24
   "outputs": [],
   "source": [
    "obs = zfit.Space('x', limits=bounds)"
   ]
  },
  {
   "cell_type": "code",
   "execution_count": null,
<<<<<<< HEAD
   "metadata": {
    "pycharm": {
     "name": "#%%\n"
    }
   },
=======
   "metadata": {},
>>>>>>> 44ca0a24
   "outputs": [],
   "source": [
    "mean = zfit.Parameter(\"mean\", 1.2, 0.5, 2.0)\n",
    "sigma = zfit.Parameter(\"sigma\", 0.1, 0.02, 0.2)\n",
    "lambda_ = zfit.Parameter(\"lambda\",-2.0, -4.0, -1.0)\n",
    "Nsig = zfit.Parameter(\"Nsig\", 20., -20., len(data))\n",
    "Nbkg = zfit.Parameter(\"Nbkg\", len(data), 0., len(data)*1.1)"
   ]
  },
  {
   "cell_type": "code",
   "execution_count": null,
<<<<<<< HEAD
   "metadata": {
    "pycharm": {
     "name": "#%%\n"
    }
   },
=======
   "metadata": {},
>>>>>>> 44ca0a24
   "outputs": [],
   "source": [
    "signal = zfit.pdf.Gauss(obs=obs, mu=mean, sigma=sigma).create_extended(Nsig)\n",
    "background = zfit.pdf.Exponential(obs=obs, lambda_=lambda_).create_extended(Nbkg)\n",
    "tot_model = zfit.pdf.SumPDF([signal, background])"
   ]
  },
  {
   "cell_type": "code",
   "execution_count": null,
<<<<<<< HEAD
   "metadata": {
    "pycharm": {
     "name": "#%%\n"
    }
   },
=======
   "metadata": {},
>>>>>>> 44ca0a24
   "outputs": [],
   "source": [
    "# Create the negative log likelihood\n",
    "data_ = zfit.data.Data.from_numpy(obs=obs, array=data)\n",
    "nll = ExtendedUnbinnedNLL(model=tot_model, data=data_) "
   ]
  },
  {
   "cell_type": "code",
   "execution_count": null,
<<<<<<< HEAD
   "metadata": {
    "pycharm": {
     "name": "#%%\n"
    }
   },
=======
   "metadata": {},
>>>>>>> 44ca0a24
   "outputs": [],
   "source": [
    "# Instantiate a minuit minimizer\n",
    "minimizer = Minuit()"
   ]
  },
  {
   "cell_type": "code",
   "execution_count": null,
<<<<<<< HEAD
   "metadata": {
    "pycharm": {
     "name": "#%%\n"
    }
   },
=======
   "metadata": {},
>>>>>>> 44ca0a24
   "outputs": [],
   "source": [
    "# minimisation of the loss function\n",
    "minimum = minimizer.minimize(loss=nll)\n",
    "minimum.hesse()\n",
    "print(minimum)"
   ]
  },
  {
   "cell_type": "code",
   "execution_count": null,
<<<<<<< HEAD
   "metadata": {
    "pycharm": {
     "name": "#%%\n"
    }
   },
=======
   "metadata": {},
>>>>>>> 44ca0a24
   "outputs": [],
   "source": [
    "nbins = 80\n",
    "pltdist(data, nbins, bounds)\n",
    "plotfitresult(tot_model, bounds, nbins)\n",
    "plt.xlabel(\"m [GeV/c$^2$]\")\n",
    "plt.ylabel(\"number of events\")"
   ]
  },
  {
   "cell_type": "markdown",
   "metadata": {
    "pycharm": {
     "name": "#%% md\n"
    }
   },
   "source": [
    "### Confidence interval\n",
    "\n",
    "We want to compute the confidence interval of the mean of the Gaussian at 68% confidence level."
   ]
  },
  {
   "cell_type": "code",
   "execution_count": null,
<<<<<<< HEAD
   "metadata": {
    "pycharm": {
     "name": "#%%\n"
    }
   },
=======
   "metadata": {},
>>>>>>> 44ca0a24
   "outputs": [],
   "source": [
    "# instantation of the calculator\n",
    "calculator = AsymptoticCalculator(nll, minimizer)\n",
    "calculator.bestfit = minimum #optionnal"
   ]
  },
  {
   "cell_type": "code",
   "execution_count": null,
<<<<<<< HEAD
   "metadata": {
    "pycharm": {
     "name": "#%%\n"
    }
   },
=======
   "metadata": {},
>>>>>>> 44ca0a24
   "outputs": [],
   "source": [
    "# parameter of interest of the null hypothesis\n",
    "poinull = POIarray(mean, np.linspace(1.15, 1.26, 100))"
   ]
  },
  {
   "cell_type": "code",
   "execution_count": null,
<<<<<<< HEAD
   "metadata": {
    "pycharm": {
     "name": "#%%\n"
    }
   },
=======
   "metadata": {},
>>>>>>> 44ca0a24
   "outputs": [],
   "source": [
    "# instantation of the discovery test\n",
    "ci = ConfidenceInterval(calculator, poinull)"
   ]
  },
  {
   "cell_type": "code",
   "execution_count": null,
<<<<<<< HEAD
   "metadata": {
    "pycharm": {
     "name": "#%%\n"
    }
   },
=======
   "metadata": {},
>>>>>>> 44ca0a24
   "outputs": [],
   "source": [
    "ci.interval();"
   ]
  },
  {
   "cell_type": "code",
   "execution_count": null,
<<<<<<< HEAD
   "metadata": {
    "pycharm": {
     "name": "#%%\n"
    }
   },
=======
   "metadata": {},
>>>>>>> 44ca0a24
   "outputs": [],
   "source": [
    "f = plt.figure(figsize=(9, 8))\n",
    "one_minus_cl_plot(poinull.values, ci.pvalues())\n",
    "plt.xlabel(\"mean\")\n",
    "f.savefig(\"asy_ci.png\")"
   ]
  }
 ],
 "metadata": {
  "kernelspec": {
   "display_name": "Python 3",
   "language": "python",
   "name": "python3"
  },
  "language_info": {
   "codemirror_mode": {
    "name": "ipython",
    "version": 3
   },
   "file_extension": ".py",
   "mimetype": "text/x-python",
   "name": "python",
   "nbconvert_exporter": "python",
   "pygments_lexer": "ipython3",
   "version": "3.7.7"
  }
 },
 "nbformat": 4,
 "nbformat_minor": 4
}<|MERGE_RESOLUTION|>--- conflicted
+++ resolved
@@ -14,15 +14,11 @@
   {
    "cell_type": "code",
    "execution_count": null,
-<<<<<<< HEAD
-   "metadata": {
-    "pycharm": {
-     "name": "#%%\n"
-    }
-   },
-=======
-   "metadata": {},
->>>>>>> 44ca0a24
+   "metadata": {
+    "pycharm": {
+     "name": "#%%\n"
+    }
+   },
    "outputs": [],
    "source": [
     "import matplotlib.pyplot as plt\n",
@@ -40,15 +36,11 @@
   {
    "cell_type": "code",
    "execution_count": null,
-<<<<<<< HEAD
-   "metadata": {
-    "pycharm": {
-     "name": "#%%\n"
-    }
-   },
-=======
-   "metadata": {},
->>>>>>> 44ca0a24
+   "metadata": {
+    "pycharm": {
+     "name": "#%%\n"
+    }
+   },
    "outputs": [],
    "source": [
     "plt.rcParams['figure.figsize'] = (9,8)\n",
@@ -69,15 +61,11 @@
   {
    "cell_type": "code",
    "execution_count": null,
-<<<<<<< HEAD
-   "metadata": {
-    "pycharm": {
-     "name": "#%%\n"
-    }
-   },
-=======
-   "metadata": {},
->>>>>>> 44ca0a24
+   "metadata": {
+    "pycharm": {
+     "name": "#%%\n"
+    }
+   },
    "outputs": [],
    "source": [
     "bounds = (0.1, 3.0)\n",
@@ -98,15 +86,11 @@
   {
    "cell_type": "code",
    "execution_count": null,
-<<<<<<< HEAD
-   "metadata": {
-    "pycharm": {
-     "name": "#%%\n"
-    }
-   },
-=======
-   "metadata": {},
->>>>>>> 44ca0a24
+   "metadata": {
+    "pycharm": {
+     "name": "#%%\n"
+    }
+   },
    "outputs": [],
    "source": [
     "obs = zfit.Space('x', limits=bounds)"
@@ -115,15 +99,11 @@
   {
    "cell_type": "code",
    "execution_count": null,
-<<<<<<< HEAD
-   "metadata": {
-    "pycharm": {
-     "name": "#%%\n"
-    }
-   },
-=======
-   "metadata": {},
->>>>>>> 44ca0a24
+   "metadata": {
+    "pycharm": {
+     "name": "#%%\n"
+    }
+   },
    "outputs": [],
    "source": [
     "mean = zfit.Parameter(\"mean\", 1.2, 0.5, 2.0)\n",
@@ -136,15 +116,11 @@
   {
    "cell_type": "code",
    "execution_count": null,
-<<<<<<< HEAD
-   "metadata": {
-    "pycharm": {
-     "name": "#%%\n"
-    }
-   },
-=======
-   "metadata": {},
->>>>>>> 44ca0a24
+   "metadata": {
+    "pycharm": {
+     "name": "#%%\n"
+    }
+   },
    "outputs": [],
    "source": [
     "signal = zfit.pdf.Gauss(obs=obs, mu=mean, sigma=sigma).create_extended(Nsig)\n",
@@ -155,15 +131,11 @@
   {
    "cell_type": "code",
    "execution_count": null,
-<<<<<<< HEAD
-   "metadata": {
-    "pycharm": {
-     "name": "#%%\n"
-    }
-   },
-=======
-   "metadata": {},
->>>>>>> 44ca0a24
+   "metadata": {
+    "pycharm": {
+     "name": "#%%\n"
+    }
+   },
    "outputs": [],
    "source": [
     "# Create the negative log likelihood\n",
@@ -174,15 +146,11 @@
   {
    "cell_type": "code",
    "execution_count": null,
-<<<<<<< HEAD
-   "metadata": {
-    "pycharm": {
-     "name": "#%%\n"
-    }
-   },
-=======
-   "metadata": {},
->>>>>>> 44ca0a24
+   "metadata": {
+    "pycharm": {
+     "name": "#%%\n"
+    }
+   },
    "outputs": [],
    "source": [
     "# Instantiate a minuit minimizer\n",
@@ -192,15 +160,11 @@
   {
    "cell_type": "code",
    "execution_count": null,
-<<<<<<< HEAD
-   "metadata": {
-    "pycharm": {
-     "name": "#%%\n"
-    }
-   },
-=======
-   "metadata": {},
->>>>>>> 44ca0a24
+   "metadata": {
+    "pycharm": {
+     "name": "#%%\n"
+    }
+   },
    "outputs": [],
    "source": [
     "# minimisation of the loss function\n",
@@ -212,15 +176,11 @@
   {
    "cell_type": "code",
    "execution_count": null,
-<<<<<<< HEAD
-   "metadata": {
-    "pycharm": {
-     "name": "#%%\n"
-    }
-   },
-=======
-   "metadata": {},
->>>>>>> 44ca0a24
+   "metadata": {
+    "pycharm": {
+     "name": "#%%\n"
+    }
+   },
    "outputs": [],
    "source": [
     "nbins = 80\n",
@@ -246,15 +206,11 @@
   {
    "cell_type": "code",
    "execution_count": null,
-<<<<<<< HEAD
-   "metadata": {
-    "pycharm": {
-     "name": "#%%\n"
-    }
-   },
-=======
-   "metadata": {},
->>>>>>> 44ca0a24
+   "metadata": {
+    "pycharm": {
+     "name": "#%%\n"
+    }
+   },
    "outputs": [],
    "source": [
     "# instantation of the calculator\n",
@@ -265,15 +221,11 @@
   {
    "cell_type": "code",
    "execution_count": null,
-<<<<<<< HEAD
-   "metadata": {
-    "pycharm": {
-     "name": "#%%\n"
-    }
-   },
-=======
-   "metadata": {},
->>>>>>> 44ca0a24
+   "metadata": {
+    "pycharm": {
+     "name": "#%%\n"
+    }
+   },
    "outputs": [],
    "source": [
     "# parameter of interest of the null hypothesis\n",
@@ -283,15 +235,11 @@
   {
    "cell_type": "code",
    "execution_count": null,
-<<<<<<< HEAD
-   "metadata": {
-    "pycharm": {
-     "name": "#%%\n"
-    }
-   },
-=======
-   "metadata": {},
->>>>>>> 44ca0a24
+   "metadata": {
+    "pycharm": {
+     "name": "#%%\n"
+    }
+   },
    "outputs": [],
    "source": [
     "# instantation of the discovery test\n",
@@ -301,15 +249,11 @@
   {
    "cell_type": "code",
    "execution_count": null,
-<<<<<<< HEAD
-   "metadata": {
-    "pycharm": {
-     "name": "#%%\n"
-    }
-   },
-=======
-   "metadata": {},
->>>>>>> 44ca0a24
+   "metadata": {
+    "pycharm": {
+     "name": "#%%\n"
+    }
+   },
    "outputs": [],
    "source": [
     "ci.interval();"
@@ -318,15 +262,11 @@
   {
    "cell_type": "code",
    "execution_count": null,
-<<<<<<< HEAD
-   "metadata": {
-    "pycharm": {
-     "name": "#%%\n"
-    }
-   },
-=======
-   "metadata": {},
->>>>>>> 44ca0a24
+   "metadata": {
+    "pycharm": {
+     "name": "#%%\n"
+    }
+   },
    "outputs": [],
    "source": [
     "f = plt.figure(figsize=(9, 8))\n",
