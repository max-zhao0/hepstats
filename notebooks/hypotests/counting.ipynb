--- conflicted
+++ resolved
@@ -2,11 +2,7 @@
  "cells": [
   {
    "cell_type": "markdown",
-   "metadata": {
-    "pycharm": {
-     "name": "#%% md\n"
-    }
-   },
+   "metadata": {},
    "source": [
     "# Counting experiment example\n",
     "\n",
@@ -20,15 +16,7 @@
   {
    "cell_type": "code",
    "execution_count": null,
-<<<<<<< HEAD
-   "metadata": {
-    "pycharm": {
-     "name": "#%%\n"
-    }
-   },
-=======
-   "metadata": {},
->>>>>>> 44ca0a24
+   "metadata": {},
    "outputs": [],
    "source": [
     "import matplotlib.pyplot as plt\n",
@@ -46,11 +34,7 @@
   },
   {
    "cell_type": "markdown",
-   "metadata": {
-    "pycharm": {
-     "name": "#%% md\n"
-    }
-   },
+   "metadata": {},
    "source": [
     "We define the three yields used in the analysis:"
    ]
@@ -58,15 +42,7 @@
   {
    "cell_type": "code",
    "execution_count": null,
-<<<<<<< HEAD
-   "metadata": {
-    "pycharm": {
-     "name": "#%%\n"
-    }
-   },
-=======
-   "metadata": {},
->>>>>>> 44ca0a24
+   "metadata": {},
    "outputs": [],
    "source": [
     "Nsig = zfit.Parameter(\"Nsig\", 0, -100., 100)\n",
@@ -78,11 +54,7 @@
   },
   {
    "cell_type": "markdown",
-   "metadata": {
-    "pycharm": {
-     "name": "#%% md\n"
-    }
-   },
+   "metadata": {},
    "source": [
     "We assume *Nobs* is Poisson distributed. In the cell below we define the Poisson PDF ourselves because it is not yet available in `zfit`. "
    ]
@@ -90,15 +62,7 @@
   {
    "cell_type": "code",
    "execution_count": null,
-<<<<<<< HEAD
-   "metadata": {
-    "pycharm": {
-     "name": "#%%\n"
-    }
-   },
-=======
-   "metadata": {},
->>>>>>> 44ca0a24
+   "metadata": {},
    "outputs": [],
    "source": [
     "# Poisson PDF is not yet available in zfit, see https://github.com/zfit/zfit/pull/264\n",
@@ -133,11 +97,7 @@
   },
   {
    "cell_type": "markdown",
-   "metadata": {
-    "pycharm": {
-     "name": "#%% md\n"
-    }
-   },
+   "metadata": {},
    "source": [
     "In this example the number of events in the dataset is 370, and the estimated number of background events is 340 which means the number of signal events is 30."
    ]
@@ -145,15 +105,7 @@
   {
    "cell_type": "code",
    "execution_count": null,
-<<<<<<< HEAD
-   "metadata": {
-    "pycharm": {
-     "name": "#%%\n"
-    }
-   },
-=======
-   "metadata": {},
->>>>>>> 44ca0a24
+   "metadata": {},
    "outputs": [],
    "source": [
     "n = 370\n",
@@ -176,11 +128,7 @@
   },
   {
    "cell_type": "markdown",
-   "metadata": {
-    "pycharm": {
-     "name": "#%% md\n"
-    }
-   },
+   "metadata": {},
    "source": [
     "Using `hepstats` one can determine if this excess of signal is significant or not.\n",
     "\n",
@@ -190,15 +138,7 @@
   {
    "cell_type": "code",
    "execution_count": null,
-<<<<<<< HEAD
-   "metadata": {
-    "pycharm": {
-     "name": "#%%\n"
-    }
-   },
-=======
-   "metadata": {},
->>>>>>> 44ca0a24
+   "metadata": {},
    "outputs": [],
    "source": [
     "# instantation of the calculator\n",
@@ -208,11 +148,7 @@
   },
   {
    "cell_type": "markdown",
-   "metadata": {
-    "pycharm": {
-     "name": "#%% md\n"
-    }
-   },
+   "metadata": {},
    "source": [
     "#### Discovery test:"
    ]
@@ -220,15 +156,7 @@
   {
    "cell_type": "code",
    "execution_count": null,
-<<<<<<< HEAD
-   "metadata": {
-    "pycharm": {
-     "name": "#%%\n"
-    }
-   },
-=======
-   "metadata": {},
->>>>>>> 44ca0a24
+   "metadata": {},
    "outputs": [],
    "source": [
     "discovery_test = Discovery(calculator, POI(Nsig, 0))\n",
@@ -237,11 +165,7 @@
   },
   {
    "cell_type": "markdown",
-   "metadata": {
-    "pycharm": {
-     "name": "#%% md\n"
-    }
-   },
+   "metadata": {},
    "source": [
     "The significance of the signal excess is **1.6 sigma**.\n",
     "\n",
@@ -251,15 +175,7 @@
   {
    "cell_type": "code",
    "execution_count": null,
-<<<<<<< HEAD
-   "metadata": {
-    "pycharm": {
-     "name": "#%%\n"
-    }
-   },
-=======
-   "metadata": {},
->>>>>>> 44ca0a24
+   "metadata": {},
    "outputs": [],
    "source": [
     "# parameter of interest to scan\n",
@@ -271,15 +187,7 @@
   {
    "cell_type": "code",
    "execution_count": null,
-<<<<<<< HEAD
-   "metadata": {
-    "pycharm": {
-     "name": "#%%\n"
-    }
-   },
-=======
-   "metadata": {},
->>>>>>> 44ca0a24
+   "metadata": {},
    "outputs": [],
    "source": [
     "# instantation of the discovery test\n",
@@ -293,11 +201,7 @@
   },
   {
    "cell_type": "markdown",
-   "metadata": {
-    "pycharm": {
-     "name": "#%% md\n"
-    }
-   },
+   "metadata": {},
    "source": [
     "#### Upper limit with uncertainty on the background prediction:\n",
     "\n",
@@ -309,15 +213,7 @@
   {
    "cell_type": "code",
    "execution_count": null,
-<<<<<<< HEAD
-   "metadata": {
-    "pycharm": {
-     "name": "#%%\n"
-    }
-   },
-=======
-   "metadata": {},
->>>>>>> 44ca0a24
+   "metadata": {},
    "outputs": [],
    "source": [
     "nbkg_constr = zfit.constraint.GaussianConstraint(params=Nbkg, observation=340, uncertainty=25)\n",
@@ -328,15 +224,7 @@
   {
    "cell_type": "code",
    "execution_count": null,
-<<<<<<< HEAD
-   "metadata": {
-    "pycharm": {
-     "name": "#%%\n"
-    }
-   },
-=======
-   "metadata": {},
->>>>>>> 44ca0a24
+   "metadata": {},
    "outputs": [],
    "source": [
     "# instantation of the calculator\n",
@@ -354,11 +242,7 @@
   },
   {
    "cell_type": "markdown",
-   "metadata": {
-    "pycharm": {
-     "name": "#%% md\n"
-    }
-   },
+   "metadata": {},
    "source": [
     "### Inferences with the `FrequentistCalculator`"
    ]
@@ -366,15 +250,7 @@
   {
    "cell_type": "code",
    "execution_count": null,
-<<<<<<< HEAD
-   "metadata": {
-    "pycharm": {
-     "name": "#%%\n"
-    }
-   },
-=======
-   "metadata": {},
->>>>>>> 44ca0a24
+   "metadata": {},
    "outputs": [],
    "source": [
     "nll = UnbinnedNLL(model=model, data=data)\n",
@@ -387,11 +263,7 @@
   },
   {
    "cell_type": "markdown",
-   "metadata": {
-    "pycharm": {
-     "name": "#%% md\n"
-    }
-   },
+   "metadata": {},
    "source": [
     "#### Discovery test:"
    ]
@@ -399,15 +271,7 @@
   {
    "cell_type": "code",
    "execution_count": null,
-<<<<<<< HEAD
-   "metadata": {
-    "pycharm": {
-     "name": "#%%\n"
-    }
-   },
-=======
-   "metadata": {},
->>>>>>> 44ca0a24
+   "metadata": {},
    "outputs": [],
    "source": [
     "discovery_test = Discovery(calculator, POI(Nsig, 0))\n",
@@ -416,11 +280,7 @@
   },
   {
    "cell_type": "markdown",
-   "metadata": {
-    "pycharm": {
-     "name": "#%% md\n"
-    }
-   },
+   "metadata": {},
    "source": [
     "#### Upper limit:"
    ]
@@ -428,15 +288,7 @@
   {
    "cell_type": "code",
    "execution_count": null,
-<<<<<<< HEAD
-   "metadata": {
-    "pycharm": {
-     "name": "#%%\n"
-    }
-   },
-=======
-   "metadata": {},
->>>>>>> 44ca0a24
+   "metadata": {},
    "outputs": [],
    "source": [
     "# parameter of interest to scan\n",
@@ -456,11 +308,7 @@
   {
    "cell_type": "code",
    "execution_count": null,
-   "metadata": {
-    "pycharm": {
-     "name": "#%%\n"
-    }
-   },
+   "metadata": {},
    "outputs": [],
    "source": []
   }
